--- conflicted
+++ resolved
@@ -62,12 +62,8 @@
                     # 记录详细的错误日志
                     logger.warning(f"AI请求失败，第{retry_count}次重试 - 函数: {func.__name__}, 错误: {str(e)}")
                     
-                    # 特殊处理HTTP 524超时错误和连接错误
-                    if isinstance(e, (aiohttp.ClientError, asyncio.TimeoutError)) or "524" in str(e) or "timeout" in str(e).lower():
-                        logger.warning(f"检测到网络超时或连接错误，将进行重试")
-                    
                     if retry_count <= max_retries:
-                        # 计算指数退避时间：1s, 2s, 4s, 8s
+                        # 计算指数退避时间：1s, 2s, 4s
                         backoff_delay = 2 ** (retry_count - 1)
                         logger.info(f"等待{backoff_delay}秒后进行第{retry_count + 1}次重试...")
                         await asyncio.sleep(backoff_delay)
@@ -89,10 +85,6 @@
         self._cache = {}
         self._cache_lock = threading.Lock()
         self._cache_ttl = {}
-        # 添加AI连接池
-        self._ai_session_pool = None
-        # 使用线程安全的锁替代asyncio.Lock
-        self._ai_session_lock = threading.Lock()
         
     @contextmanager
     def get_db_connection(self):
@@ -197,7 +189,7 @@
                 "api_url": "http://localhost:11434/v1/chat/completions",
                 "api_key": "",
                 "model_name": "llama3.1:8b",
-                "timeout": 120
+                "timeout": 30
             },
             "schedule": {
                 "analysis_times": ["10:00", "15:00", "21:00"],
@@ -2482,249 +2474,22 @@
             logger.error(f"获取未读消息数量失败: {e}")
             return 0
 
-    async def _get_ai_session(self) -> aiohttp.ClientSession:
-        """获取AI连接池中的会话（支持keep-alive）"""
-        # 使用线程安全的锁保护AI会话访问
-        with self._ai_session_lock:
-            if self._ai_session_pool is None or self._ai_session_pool.closed:
-                # 创建带有优化的连接池配置的会话
-                timeout_config = aiohttp.ClientTimeout(
-                    total=self.config["ai_config"].get("timeout", 120),
-                    connect=30,
-                    sock_connect=30,
-                    sock_read=60
-                )
-                
-                # 创建连接器，支持keep-alive
-                connector = aiohttp.TCPConnector(
-                    limit=100,  # 总连接池大小
-                    limit_per_host=20,  # 每个主机的连接数
-                    ttl_dns_cache=300,  # DNS缓存时间
-                    use_dns_cache=True,
-                    keepalive_timeout=300,  # keep-alive超时时间
-                    enable_cleanup_closed=True
-                )
-                
-                self._ai_session_pool = aiohttp.ClientSession(
-                    timeout=timeout_config,
-                    connector=connector,
-                    headers={
-                        'User-Agent': 'glucosebuddy/1.0',
-                        'Connection': 'keep-alive'
-                    }
-                )
-                logger.info("创建新的AI连接池会话")
-            
-            return self._ai_session_pool
-
-    async def _close_ai_session(self):
-        """关闭AI连接池"""
-        # 使用线程安全的锁保护AI会话访问
-        with self._ai_session_lock:
-            if self._ai_session_pool and not self._ai_session_pool.closed:
-                await self._ai_session_pool.close()
-                self._ai_session_pool = None
-                logger.info("AI连接池已关闭")
-
-    async def _make_ai_request_dual_stream(self, request_data: dict, headers: dict, stream_timeout: int = 30) -> str:
-        """双流式AI请求处理：主请求 + 备用请求"""
-        
-        # 根据不同的API提供商调整请求参数
-        model_name = self.config["ai_config"]["model_name"]
-        primary_request_data = request_data.copy()
-        
-        # 配置备用请求参数（更保守的设置）
-        backup_request_data = request_data.copy()
-        backup_request_data["max_tokens"] = min(request_data.get("max_tokens", 1024), 512)
-        backup_request_data["temperature"] = 0.3  # 更低的温度
-        
-        # 创建两个任务：主请求和备用请求
-        session = await self._get_ai_session()
-        
-        async def make_primary_request():
-            try:
-                logger.info("启动主AI请求")
-                async with session.post(
-                    self.config["ai_config"]["api_url"], 
-                    json=primary_request_data, 
-                    headers=headers,
-                    timeout=aiohttp.ClientTimeout(total=stream_timeout)
-                ) as response:
-                    if response.status == 200:
-                        result = await response.json()
-                        if self._validate_ai_response(result):
-                            return result
-                        else:
-                            logger.warning("主请求返回无效响应格式")
-                            return None
-                    else:
-                        logger.warning(f"主请求HTTP错误: {response.status}")
-                        return None
-            except Exception as e:
-                logger.warning(f"主请求失败: {e}")
-                return None
-        
-        async def make_backup_request():
-            try:
-                # 等待主请求一段时间后再启动备用请求
-                await asyncio.sleep(stream_timeout * 0.6)
-                logger.info("启动备用AI请求")
-                
-                async with session.post(
-                    self.config["ai_config"]["api_url"], 
-                    json=backup_request_data, 
-                    headers=headers,
-                    timeout=aiohttp.ClientTimeout(total=stream_timeout)
-                ) as response:
-                    if response.status == 200:
-                        result = await response.json()
-                        if self._validate_ai_response(result):
-                            return result
-                        else:
-                            logger.warning("备用请求返回无效响应格式")
-                            return None
-                    else:
-                        logger.warning(f"备用请求HTTP错误: {response.status}")
-                        return None
-            except Exception as e:
-                logger.warning(f"备用请求失败: {e}")
-                return None
-        
-        # 同时执行两个请求
-        primary_task = asyncio.create_task(make_primary_request())
-        backup_task = asyncio.create_task(make_backup_request())
-        
-        try:
-            # 等待任一请求完成
-            done, pending = await asyncio.wait(
-                [primary_task, backup_task], 
-                return_when=asyncio.FIRST_COMPLETED,
-                timeout=stream_timeout * 1.5
-            )
-            
-            # 取消未完成的任务
-            for task in pending:
-                task.cancel()
-                try:
-                    await task
-                except asyncio.CancelledError:
-                    pass
-            
-            # 获取结果
-            for task in done:
-                result = task.result()
-                if result:
-                    logger.info("双流式请求成功完成")
-                    return self._extract_ai_response(result)
-            
-            raise Exception("双流式请求均失败")
-            
-        except Exception as e:
-            # 取消所有任务
-            for task in [primary_task, backup_task]:
-                if not task.done():
-                    task.cancel()
-                    try:
-                        await task
-                    except asyncio.CancelledError:
-                        pass
-            raise Exception(f"双流式请求失败: {e}")
-
-    def _validate_ai_response(self, result: dict) -> bool:
-        """验证AI响应格式"""
-        if not isinstance(result, dict):
-            return False
-        
-        # 支持多种响应格式
-        if 'choices' in result and len(result['choices']) > 0:
-            choice = result['choices'][0]
-            return 'message' in choice and 'content' in choice['message']
-        elif 'content' in result:
-            return bool(result['content'])
-        elif 'text' in result:
-            return bool(result['text'])
-        elif 'candidates' in result and len(result['candidates']) > 0:
-            candidate = result['candidates'][0]
-            return 'content' in candidate and 'parts' in candidate['content']
-        elif 'data' in result:
-            return self._validate_ai_response(result['data'])
-        
-        return False
-
-    def _extract_ai_response(self, result: dict) -> str:
-        """从AI响应中提取文本内容"""
-        # OpenAI标准格式
-        if 'choices' in result and len(result['choices']) > 0:
-            choice = result['choices'][0]
-            if 'message' in choice and 'content' in choice['message']:
-                return choice['message']['content'].strip()
-        
-        # 直接content格式
-        if 'content' in result:
-            return result['content'].strip()
-        
-        # 直接text格式
-        if 'text' in result:
-            return result['text'].strip()
-        
-        # Gemini格式
-        if 'candidates' in result and len(result['candidates']) > 0:
-            candidate = result['candidates'][0]
-            if 'content' in candidate and 'parts' in candidate['content']:
-                parts = candidate['content']['parts']
-                if parts and 'text' in parts[0]:
-                    return parts[0]['text'].strip()
-        
-        # GLM数据包装格式
-        if 'data' in result:
-            return self._extract_ai_response(result['data'])
-        
-        # 其他格式尝试
-        if 'response' in result:
-            return result['response'].strip()
-        if 'answer' in result:
-            return result['answer'].strip()
-        
-        raise ValueError("无法解析AI响应格式")
-
     @ai_retry_decorator(max_retries=3)
     async def _make_ai_analysis_request(self, prompt: str) -> str:
-<<<<<<< HEAD
         """执行AI分析HTTP请求（带有重试机制）"""
-=======
-        """执行AI分析HTTP请求（带有重试机制，使用双流式处理）"""
->>>>>>> 42163d21
-        # 根据不同的API提供商调整请求参数
-        model_name = self.config["ai_config"]["model_name"]
-        if model_name.startswith("glm-") or "GLM" in model_name:
-            # GLM模型使用特定参数
-            request_data = {
-                "model": model_name,
-                "messages": [
-                    {
-                        "role": "user",
-                        "content": prompt
-                    }
-                ],
-                "temperature": 0.6,
-                "max_tokens": 1024,
-                "stream": False
-            }
-        else:
-            # 其他模型（如Ollama）使用原有参数
-            request_data = {
-                "model": model_name,
-                "messages": [
-                    {
-                        "role": "user",
-                        "content": prompt
-                    }
-                ],
-                "temperature": 0.7,
-                "top_p": 0.9,
-                "max_tokens": 32000,
-                "stream": False
-            }
+        request_data = {
+            "model": self.config["ai_config"]["model_name"],
+            "messages": [
+                {
+                    "role": "user",
+                    "content": prompt
+                }
+            ],
+            "temperature": 0.7,
+            "top_p": 0.9,
+            "max_tokens": 2000,
+            "stream": False
+        }
 
         headers = {
             "Content-Type": "application/json"
@@ -2733,9 +2498,18 @@
         if self.config["ai_config"]["api_key"]:
             headers["Authorization"] = f"Bearer {self.config['ai_config']['api_key']}"
 
-        # 使用双流式请求处理
-        stream_timeout = min(self.config["ai_config"].get("timeout", 120), 60)
-        return await self._make_ai_request_dual_stream(request_data, headers, stream_timeout)
+        async with aiohttp.ClientSession(timeout=aiohttp.ClientTimeout(total=self.config["ai_config"]["timeout"])) as session:
+            async with session.post(self.config["ai_config"]["api_url"], json=request_data, headers=headers) as response:
+                if response.status == 200:
+                    result = await response.json()
+                    if 'choices' in result and len(result['choices']) > 0:
+                        ai_analysis = result['choices'][0]['message']['content'].strip()
+                        return ai_analysis
+                    else:
+                        raise ValueError(f"AI响应格式错误: {result}")
+                else:
+                    error_text = await response.text()
+                    raise Exception(f"AI请求HTTP错误: {response.status} - {error_text}")
 
     async def get_ai_analysis(self, glucose_data: List[Dict], treatment_data: List[Dict], activity_data: List[Dict], meter_data: List[Dict], days: int = 1, use_time_window: bool = True, use_smart_range: bool = True) -> str:
         """获取AI分析结果
@@ -4044,37 +3818,19 @@
     @ai_retry_decorator(max_retries=3)
     async def _make_ai_consultation_request(self, prompt: str) -> str:
         """执行AI咨询HTTP请求（带有重试机制）"""
-        # 根据不同的API提供商调整请求参数
-        model_name = self.config["ai_config"]["model_name"]
-        if model_name.startswith("glm-") or "GLM" in model_name:
-            # GLM模型使用特定参数
-            request_data = {
-                "model": model_name,
-                "messages": [
-                    {
-                        "role": "user",
-                        "content": prompt
-                    }
-                ],
-                "temperature": 0.6,
-                "max_tokens": 1024,
-                "stream": False
-            }
-        else:
-            # 其他模型（如Ollama）使用原有参数
-            request_data = {
-                "model": model_name,
-                "messages": [
-                    {
-                        "role": "user",
-                        "content": prompt
-                    }
-                ],
-                "temperature": 0.7,
-                "top_p": 0.9,
-                "max_tokens": 32000,
-                "stream": False
-            }
+        request_data = {
+            "model": self.config["ai_config"]["model_name"],
+            "messages": [
+                {
+                    "role": "user",
+                    "content": prompt
+                }
+            ],
+            "temperature": 0.7,
+            "top_p": 0.9,
+            "max_tokens": 2000,
+            "stream": False
+        }
 
         headers = {
             "Content-Type": "application/json"
@@ -4083,9 +3839,18 @@
         if self.config["ai_config"]["api_key"]:
             headers["Authorization"] = f"Bearer {self.config['ai_config']['api_key']}"
 
-        # 使用双流式请求处理
-        stream_timeout = min(self.config["ai_config"].get("timeout", 120), 60)
-        return await self._make_ai_request_dual_stream(request_data, headers, stream_timeout)
+        async with aiohttp.ClientSession(timeout=aiohttp.ClientTimeout(total=self.config["ai_config"]["timeout"])) as session:
+            async with session.post(self.config["ai_config"]["api_url"], json=request_data, headers=headers) as response:
+                if response.status == 200:
+                    result = await response.json()
+                    if 'choices' in result and len(result['choices']) > 0:
+                        ai_response = result['choices'][0]['message']['content'].strip()
+                        return ai_response
+                    else:
+                        raise ValueError(f"AI响应格式错误: {result}")
+                else:
+                    error_text = await response.text()
+                    raise Exception(f"AI请求HTTP错误: {response.status} - {error_text}")
 
     async def get_ai_consultation(self, question: str, include_data: bool, days: int = 1) -> str:
         """获取AI咨询结果"""
@@ -7045,21 +6810,13 @@
             logger.error(f"确认警报失败: {e}")
             return False
 
-# 全局监控器变量（延迟初始化）
-monitor = None
-
-def get_monitor():
-    """获取监控器实例（延迟初始化）"""
-    global monitor
-    if monitor is None:
-        monitor = NightscoutWebMonitor()
-    return monitor
+# 创建全局实例
+monitor = NightscoutWebMonitor()
 
 @app.before_request
 def require_login():
     """在每个请求前检查是否需要登录"""
-    current_monitor = get_monitor()
-    if current_monitor.config.get('auth', {}).get('enable'):
+    if monitor.config.get('auth', {}).get('enable'):
         allowed_routes = ['login', 'static']
         if 'logged_in' not in session and request.endpoint not in allowed_routes:
             return redirect(url_for('login', next=request.url))
@@ -7072,15 +6829,13 @@
 @app.route('/messages')
 def messages_page():
     """消息收件箱页面"""
-    current_monitor = get_monitor()
-    return render_template('messages.html', unread_count=current_monitor.get_unread_message_count())
+    return render_template('messages.html', unread_count=monitor.get_unread_message_count())
 
 @app.route('/config')
 def config_page():
     """配置页面"""
     # 确保 config 对象包含 treatment_plan 字段
-    current_monitor = get_monitor()
-    config = current_monitor.config.copy()
+    config = monitor.config.copy()
     if 'treatment_plan' not in config:
         config['treatment_plan'] = {
             'medications': [],
@@ -7098,7 +6853,7 @@
     start_date = request.args.get('start_date')
     end_date = request.args.get('end_date')
     
-    glucose_data = get_monitor().get_glucose_data_from_db(days=days, start_date=start_date, end_date=end_date)
+    glucose_data = monitor.get_glucose_data_from_db(days=days, start_date=start_date, end_date=end_date)
 
     # 转换数据格式用于前端显示
     formatted_data = []
@@ -7120,7 +6875,7 @@
     start_date = request.args.get('start_date')
     end_date = request.args.get('end_date')
     
-    treatment_data = get_monitor().get_treatment_data_from_db(days=days, start_date=start_date, end_date=end_date)
+    treatment_data = monitor.get_treatment_data_from_db(days=days, start_date=start_date, end_date=end_date)
 
     # 转换数据格式用于前端显示
     formatted_data = []
@@ -7145,7 +6900,7 @@
     start_date = request.args.get('start_date')
     end_date = request.args.get('end_date')
     
-    activity_data = get_monitor().get_activity_data_from_db(days=days, start_date=start_date, end_date=end_date)
+    activity_data = monitor.get_activity_data_from_db(days=days, start_date=start_date, end_date=end_date)
 
     # 转换数据格式用于前端显示
     formatted_data = []
@@ -7167,7 +6922,7 @@
     end_date = request.args.get('end_date')
     
     # 直接获取数据，和报表逻辑完全一致
-    meter_data = get_monitor().get_meter_data_from_db(days=days, start_date=start_date, end_date=end_date)
+    meter_data = monitor.get_meter_data_from_db(days=days, start_date=start_date, end_date=end_date)
     
     # 转换数据格式用于前端显示 - 完全对标报表逻辑
     formatted_data = []
@@ -7179,7 +6934,7 @@
             # 寻找最接近的CGM血糖值
             cgm_mmol = None
             try:
-                conn = sqlite3.connect(get_monitor().get_database_path())
+                conn = sqlite3.connect(monitor.get_database_path())
                 cursor = conn.cursor()
                 
                 meter_time_str = entry.get('date_string', '')
@@ -7217,7 +6972,7 @@
     start_date = request.args.get('start_date')
     end_date = request.args.get('end_date')
 
-    glucose_data = get_monitor().get_glucose_data_from_db(days=days, start_date=start_date, end_date=end_date)
+    glucose_data = monitor.get_glucose_data_from_db(days=days, start_date=start_date, end_date=end_date)
 
     if not glucose_data:
         return jsonify({'error': '暂无血糖数据'}), 404
@@ -7264,7 +7019,7 @@
     """获取当前血糖数据API"""
     try:
         # 获取最近的一条血糖数据
-        glucose_data = get_monitor().get_glucose_data_from_db(days=1)
+        glucose_data = monitor.get_glucose_data_from_db(days=1)
         if not glucose_data:
             return jsonify({'error': '暂无血糖数据'}), 404
 
@@ -7298,10 +7053,10 @@
         today_end = datetime.now()
         
         # 获取当天数据（与首页API逻辑一致）
-        glucose_data = get_monitor().get_glucose_data_from_db(start_date=today, end_date=today)
-        treatment_data = get_monitor().get_treatment_data_from_db(start_date=today, end_date=today)
-        activity_data = get_monitor().get_activity_data_from_db(start_date=today, end_date=today)
-        meter_data = get_monitor().get_meter_data_from_db(start_date=today, end_date=today)
+        glucose_data = monitor.get_glucose_data_from_db(start_date=today, end_date=today)
+        treatment_data = monitor.get_treatment_data_from_db(start_date=today, end_date=today)
+        activity_data = monitor.get_activity_data_from_db(start_date=today, end_date=today)
+        meter_data = monitor.get_meter_data_from_db(start_date=today, end_date=today)
         
         # 过滤数据，只保留从00:00到当前时间的数据 - 使用统一时间解析
         def filter_data_by_time(data_list):
@@ -7332,20 +7087,21 @@
             return jsonify({'error': '暂无血糖数据'}), 404
 
         try:
-            # 使用与自动分析相同的分析逻辑 - 正确处理asyncio
-            loop = asyncio.new_event_loop()
-            asyncio.set_event_loop(loop)
-<<<<<<< HEAD
-            analysis = loop.run_until_complete(monitor.get_ai_analysis(glucose_data, treatment_data, activity_data, meter_data, 1, use_time_window=True))
-=======
-            analysis = loop.run_until_complete(get_monitor().get_ai_analysis(glucose_data, treatment_data, activity_data, meter_data, 1, use_time_window=True))
->>>>>>> 42163d21
+            # 使用与自动分析相同的分析逻辑
+            analysis = asyncio.run(monitor.get_ai_analysis(glucose_data, treatment_data, activity_data, meter_data, 1, use_time_window=True))
             # 保存分析结果到消息表
-            get_monitor().save_message("analysis", "血糖分析报告", analysis)
+            monitor.save_message("analysis", "血糖分析报告", analysis)
             return jsonify({'analysis': analysis})
-        except Exception as e:
-            logger.error(f"获取分析失败: {e}")
-            return jsonify({'error': '分析服务暂时不可用'}), 500
+        except RuntimeError as e:
+            # 处理在非主线程中运行asyncio.run可能出现的问题
+            if "cannot run loop while another loop is running" in str(e):
+                loop = asyncio.get_event_loop()
+                analysis = loop.run_until_complete(monitor.get_ai_analysis(glucose_data, treatment_data, activity_data, meter_data, 1, use_time_window=True))
+                # 保存分析结果到消息表
+                monitor.save_message("analysis", "血糖分析报告", analysis)
+                return jsonify({'analysis': analysis})
+            else:
+                raise e
     except Exception as e:
         logger.error(f"获取分析失败: {e}")
         return jsonify({'error': '分析服务暂时不可用'}), 500
@@ -7366,17 +7122,20 @@
         days = 7
 
     try:
-        # 正确处理asyncio，在gunicorn+eventlet环境下使用asyncio.new_event_loop
-        loop = asyncio.new_event_loop()
-        asyncio.set_event_loop(loop)
-<<<<<<< HEAD
-        response = loop.run_until_complete(monitor.get_ai_consultation(question, include_data, days))
-=======
-        response = loop.run_until_complete(get_monitor().get_ai_consultation(question, include_data, days))
->>>>>>> 42163d21
+        response = asyncio.run(monitor.get_ai_consultation(question, include_data, days))
         # 保存咨询结果到消息表
-        get_monitor().save_message("consultation", f"AI咨询: {question[:30]}...", response)
+        monitor.save_message("consultation", f"AI咨询: {question[:30]}...", response)
         return jsonify({'response': response})
+    except RuntimeError as e:
+        # 处理在非主线程中运行asyncio.run可能出现的问题
+        if "cannot run loop while another loop is running" in str(e):
+            loop = asyncio.get_event_loop()
+            response = loop.run_until_complete(monitor.get_ai_consultation(question, include_data, days))
+            # 保存咨询结果到消息表
+            monitor.save_message("consultation", f"AI咨询: {question[:30]}...", response)
+            return jsonify({'response': response})
+        else:
+            raise e
     except Exception as e:
         logger.error(f"获取AI咨询失败: {e}")
         return jsonify({'error': 'AI咨询服务暂时不可用'}), 500
@@ -7394,17 +7153,17 @@
         start_date = (datetime.now() - timedelta(days=days-1)).strftime('%Y-%m-%d')
 
         glucose_data, treatment_data, activity_data, meter_data = loop.run_until_complete(
-            get_monitor().fetch_nightscout_data(start_date, end_date)
+            monitor.fetch_nightscout_data(start_date, end_date)
         )
 
         if glucose_data:
-            loop.run_until_complete(get_monitor().save_glucose_data(glucose_data))
+            loop.run_until_complete(monitor.save_glucose_data(glucose_data))
         if treatment_data:
-            loop.run_until_complete(get_monitor().save_treatment_data(treatment_data))
+            loop.run_until_complete(monitor.save_treatment_data(treatment_data))
         if activity_data:
-            loop.run_until_complete(get_monitor().save_activity_data(activity_data))
+            loop.run_until_complete(monitor.save_activity_data(activity_data))
         if meter_data:
-            loop.run_until_complete(get_monitor().save_meter_data(meter_data))
+            loop.run_until_complete(monitor.save_meter_data(meter_data))
 
         loop.close()
 
@@ -7424,7 +7183,7 @@
 def api_config():
     """配置管理API"""
     if request.method == 'GET':
-        return jsonify(get_monitor().config)
+        return jsonify(monitor.config)
 
     elif request.method == 'POST':
         try:
@@ -7433,7 +7192,7 @@
             # 如果密码字段为空，则保留旧密码
             if 'auth' in new_config and 'password' in new_config['auth']:
                 if not new_config['auth']['password']:
-                    new_config['auth']['password'] = get_monitor().config.get('auth', {}).get('password', '')
+                    new_config['auth']['password'] = monitor.config.get('auth', {}).get('password', '')
 
             # 处理alert配置 - 更新数据库中的警报配置
             if 'alert' in new_config:
@@ -7443,7 +7202,7 @@
                 medium_risk_threshold_mgdl = (alert_config.get('low_glucose_threshold', 3.9) + 0.5) * 18.0
                 
                 # 更新警报配置
-                get_monitor().update_user_alert_config({
+                monitor.update_user_alert_config({
                     'high_risk_threshold_mgdl': high_risk_threshold_mgdl,
                     'medium_risk_threshold_mgdl': medium_risk_threshold_mgdl,
                     'enable_predictions': True,
@@ -7453,7 +7212,7 @@
                     'enable_xxtui_alerts': alert_config.get('enable_xxtui_alerts', False)
                 })
 
-            if get_monitor().save_config(new_config):
+            if monitor.save_config(new_config):
                 # 重新加载调度器以应用更改
                 schedule_lib.clear()
                 monitor.setup_scheduler()
@@ -7474,7 +7233,7 @@
         # 测试获取最近1天的数据
         today = datetime.now().strftime('%Y-%m-%d')
         glucose_data, treatment_data, activity_data, meter_data = loop.run_until_complete(
-            get_monitor().fetch_nightscout_data(today, today)
+            monitor.fetch_nightscout_data(today, today)
         )
 
         loop.close()
@@ -7789,33 +7548,17 @@
             })
         
         # 创建测试请求数据
-        if model_name.startswith("glm-"):
-            # GLM模型使用特定参数
-            request_data = {
-                "model": model_name,
-                "messages": [
-                    {
-                        "role": "user",
-                        "content": "请回复'连接测试成功'来验证AI服务正常工作。"
-                    }
-                ],
-                "temperature": 0.6,
-                "max_tokens": 50,
-                "stream": False
-            }
-        else:
-            # 其他模型（如Ollama）使用原有参数
-            request_data = {
-                "model": model_name,
-                "messages": [
-                    {
-                        "role": "user",
-                        "content": "请回复'连接测试成功'来验证AI服务正常工作。"
-                    }
-                ],
-                "max_tokens": 50,
-                "temperature": 0.7
-            }
+        request_data = {
+            "model": model_name,
+            "messages": [
+                {
+                    "role": "user",
+                    "content": "请回复'连接测试成功'来验证AI服务正常工作。"
+                }
+            ],
+            "max_tokens": 50,
+            "temperature": 0.7
+        }
         
         # 设置请求头
         headers = {
@@ -7972,7 +7715,7 @@
             'generation_time': datetime.now().strftime('%Y-%m-%d %H:%M:%S'),
             'summary': report_data.get('summary', {}),
             'daily_data': report_data.get('daily_data', []),
-            'config': get_monitor().config
+            'config': monitor.config
         }
         
         return render_template('report.html', **context)
@@ -7989,7 +7732,7 @@
         }
         
         # 添加配置数据到上下文
-        context['config'] = get_monitor().config
+        context['config'] = monitor.config
         
         return render_template('report.html', **context)
 
@@ -8041,7 +7784,7 @@
         message_type = request.args.get('type')
         limit = request.args.get('limit', 50, type=int)
         
-        messages = get_monitor().get_messages(message_type, limit)
+        messages = monitor.get_messages(message_type, limit)
         return jsonify({'messages': messages})
     except Exception as e:
         logger.error(f"获取消息列表失败: {e}")
@@ -8058,7 +7801,7 @@
         if is_read is None and is_favorite is None:
             return jsonify({'error': '缺少更新参数'}), 400
         
-        success = get_monitor().update_message_status(message_id, is_read, is_favorite)
+        success = monitor.update_message_status(message_id, is_read, is_favorite)
         if success:
             return jsonify({'success': True})
         else:
@@ -8071,7 +7814,7 @@
 def api_delete_message(message_id):
     """删除消息API"""
     try:
-        success = get_monitor().delete_message(message_id)
+        success = monitor.delete_message(message_id)
         if success:
             return jsonify({'success': True})
         else:
@@ -8090,7 +7833,7 @@
         if not message_ids or not isinstance(message_ids, list):
             return jsonify({'error': '缺少有效的消息ID列表'}), 400
         
-        success = get_monitor().delete_messages_batch(message_ids)
+        success = monitor.delete_messages_batch(message_ids)
         if success:
             return jsonify({
                 'success': True, 
@@ -8107,7 +7850,7 @@
 def api_unread_count():
     """获取未读消息数量API"""
     try:
-        count = get_monitor().get_unread_message_count()
+        count = monitor.get_unread_message_count()
         return jsonify({'unread_count': count})
     except Exception as e:
         logger.error(f"获取未读消息数量失败: {e}")
@@ -8121,13 +7864,13 @@
         force_current = request.args.get('force_current', 'false').lower() == 'true'
         
         # 获取最近7天的血糖数据用于预测
-        glucose_data = get_monitor().get_glucose_data_from_db(days=7)
+        glucose_data = monitor.get_glucose_data_from_db(days=7)
         
         # 获取最近7天的治疗数据用于增强预测
-        treatment_data = get_monitor().get_treatment_data_from_db(days=7)
+        treatment_data = monitor.get_treatment_data_from_db(days=7)
         
         # 检查用户配置是否启用了预测
-        config = get_monitor().get_user_alert_config()
+        config = monitor.get_user_alert_config()
         if not config.get('enable_predictions', True):
             return jsonify({'error': '血糖预测功能已禁用'}), 400
         
@@ -8137,7 +7880,7 @@
         prediction_result = monitor.predict_glucose(glucose_data, treatment_data, force_current_based=force_current)
         
         # 保存预测结果
-        get_monitor().save_prediction_result(prediction_result)
+        monitor.save_prediction_result(prediction_result)
         
         # 评估低血糖风险
         risk_assessment = monitor.assess_hypoglycemia_risk(prediction_result['predicted_glucose_mgdl'])
@@ -8167,7 +7910,7 @@
     """获取或更新警报配置API"""
     try:
         if request.method == 'GET':
-            config = get_monitor().get_user_alert_config()
+            config = monitor.get_user_alert_config()
             return jsonify(config)
         
         elif request.method == 'POST':
@@ -8188,7 +7931,7 @@
                 return jsonify({'error': '高风险阈值必须小于中等风险阈值'}), 400
             
             # 更新配置
-            success = get_monitor().update_user_alert_config(data)
+            success = monitor.update_user_alert_config(data)
             
             if success:
                 return jsonify({'success': True, 'message': '警报配置已更新'})
@@ -8204,7 +7947,7 @@
     """获取警报历史API"""
     try:
         limit = request.args.get('limit', 50, type=int)
-        alerts = get_monitor().get_alert_history(limit)
+        alerts = monitor.get_alert_history(limit)
         
         return jsonify({
             'alerts': alerts,
@@ -8242,14 +7985,14 @@
 @app.route('/login', methods=['GET', 'POST'])
 def login():
     """登录页面"""
-    if not get_monitor().config.get('auth', {}).get('enable'):
+    if not monitor.config.get('auth', {}).get('enable'):
         return redirect(url_for('index'))
 
     if request.method == 'POST':
         password = request.form.get('password')
         remember = request.form.get('remember')
 
-        if password == get_monitor().config.get('auth', {}).get('password'):
+        if password == monitor.config.get('auth', {}).get('password'):
             session['logged_in'] = True
             if remember:
                 session.permanent = True
@@ -8309,17 +8052,4 @@
     debug = os.environ.get('DEBUG', 'False').lower() == 'true'
 
     logger.info(f"应用将在端口 {port} 启动")
-    
-    # 启动应用（使用延迟初始化）
-    try:
-        socketio.run(app, host='0.0.0.0', port=port, debug=debug)
-    finally:
-        # 应用关闭时清理资源
-        try:
-            from app import get_monitor
-            current_monitor = get_monitor()
-            import asyncio
-            asyncio.run(current_monitor._close_ai_session())
-            current_monitor.cleanup_connections()
-        except Exception as e:
-            logger.warning(f"清理资源时出错: {e}")+    socketio.run(app, host='0.0.0.0', port=port, debug=debug)